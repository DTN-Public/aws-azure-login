[![view on npm](http://img.shields.io/npm/v/aws-azure-login.svg)](https://www.npmjs.org/package/aws-azure-login)
[![npm module downloads per month](http://img.shields.io/npm/dm/aws-azure-login.svg)](https://www.npmjs.org/package/aws-azure-login)

# aws-azure-login
If your organization uses [Azure Active Directory](https://azure.microsoft.com) to provide SSO login to the AWS console, then there is no easy way to log in on the command line or to use the [AWS CLI](https://aws.amazon.com/cli/). This tool fixes that. It lets you use the normal Azure AD login (including MFA) from a command line to create a federated AWS session and places the temporary credentials in the proper place for the AWS CLI and SDKs.

## Installation

### Windows
Install [Node.js](https://nodejs.org/) v7.6.0 or higher. Then install aws-azure-login with npm:

    npm install -g aws-azure-login

### Linux

In Linux you can either install for all users or just the current user. In either case, you must first install [Node.js](https://nodejs.org/) v7.6.0 or higher and any [puppeteer dependencies](https://github.com/GoogleChrome/puppeteer/blob/master/docs/troubleshooting.md#chrome-headless-doesnt-launch). Then follow the appropriate instructions.

#### Option A: Install for All Users

Install aws-azure-login globally with npm:

    sudo npm install -g aws-azure-login --unsafe-perm

Puppeteer doesn't install globally with execution permissions for all users so you'll need to modify them:

    sudo chmod -R go+rx $(npm root -g)

#### Option B: Install Only for Current User

First configure npm to install global packages in [your home directory](https://docs.npmjs.com/getting-started/fixing-npm-permissions):

    mkdir ~/.npm-global
    npm config set prefix '~/.npm-global'
    export PATH=~/.npm-global/bin:$PATH
    source ~/.profile
    echo 'export PATH=~/.npm-global/bin:$PATH' >> ~/.profile
    source ~/.profile

Then install aws-azure-login:

    npm install -g aws-azure-login

### Docker

A Docker image has been built with aws-azure-login preinstalled. You simply need to run the command with a volume mounted to your AWS configuration directory.

<<<<<<< HEAD
    docker run --rm -it -v ~/.aws:/root/.aws dtjohnson/aws-azure-login

=======
    docker run --rm -it -v ~/.aws:/root/.aws sportradar/aws-azure-login
    
>>>>>>> fea7473f
The Docker image is configured with an entrypoint so you can just feed any arguments in at the end.

You can also put the docker-launch.sh script into your bin directory for the aws-azure-login command to function as usual:

    sudo curl -o /usr/local/bin/aws-azure-login https://raw.githubusercontent.com/sportradar/aws-azure-login/master/docker-launch.sh
    sudo chmod o+x /usr/local/bin/aws-azure-login

Now just run `aws-azure-login`.

## Usage

### Configuration

#### AWS

To configure the aws-azure-login client run:

    aws-azure-login --configure

You'll need your Azure Tenant ID and the App ID URI. To configure a named profile, use the --profile flag.

    aws-azure-login --configure --profile foo

##### GovCloud Support

To use aws-azure-login with AWS GovCloud, set the `region` profile property in your ~/.aws/config to the one of the GovCloud regions:

* us-gov-west-1
* us-gov-east-1

#### Environment Variables

You can optionally store your responses as environment variables:

* `AZURE_TENANT_ID`
* `AZURE_APP_ID_URI`
* `AZURE_DEFAULT_USERNAME`
* `AZURE_DEFAULT_PASSWORD`
* `AZURE_DEFAULT_ROLE_ARN`
* `AZURE_DEFAULT_DURATION_HOURS`

To avoid having to ``<Enter>`` through the prompts after setting these environment variables, use the `--no-prompt` option when running the command.

    aws-azure-login --no-prompt

Use the `HISTCONTROL` environment variable to avoid storing the password in your bash history (notice the space at the beginning):

    $ HISTCONTROL=ignoreboth
    $  export AZURE_DEFAULT_PASSWORD=mypassword
    $ aws-azure-login

### Logging In

Once aws-azure-login is configured, you can log in. For the default profile, just run:

    aws-azure-login

You will be prompted for your username and password. If MFA is required you'll also be prompted for a verification code or mobile device approval. To log in with a named profile:

    aws-azure-login --profile foo

Alternatively, you can set the `AWS_PROFILE` environmental variable to the name of the profile just like the AWS CLI.

Once you log in you can use the AWS CLI or SDKs as usual!

If you are logging in on an operating system with a GUI, you can log in using the actual Azure web form instead of the CLI:

    aws-azure-login --mode gui

Logging in with GUI mode is likely to be much more reliable.

_Note:_ on Linux you will likely need to disable the Puppeteer sandbox or Chrome will fail to launch:

    aws-azure-login --no-sandbox

### Behind corporate proxy

If behind corporate proxy, then just set https\_proxy env variable.

## Getting Your Tenant ID and App ID URI

Your Azure AD system admin should be able to provide you with your Tenant ID and App ID URI. If you can't get it from them, you can scrape it from a login page from the myapps.microsoft.com page.

1. Load the myapps.microsoft.com page.
2. Click the chicklet for the login you want.
3. In the window the pops open quickly copy the login.microsoftonline.com URL. (If you miss it just try again. You can also open the developer console with nagivation preservation to capture the URL.)
4. The GUID right after login.microsoftonline.com/ is the tenant ID.
5. Copy the SAMLRequest URL param.
6. Paste it into a URL decoder ([like this one](https://www.samltool.com/url.php)) and decode.
7. Paste the decoded output into the a SAML deflated and encoded XML decoder ([like this one](https://www.samltool.com/decode.php)).
8. In the decoded XML output the value of the Issuer tag is the App ID URI.

## How It Works

The Azure login page uses JavaScript, which requires a real web browser. To automate this from a command line, aws-azure-login uses [Puppeteer](https://github.com/GoogleChrome/puppeteer), which automates a real Chromium browser. It loads the Azure login page behind the scenes, populates your username and password (and MFA token), parses the SAML assertion, uses the [AWS STS AssumeRoleWithSAML API](http://docs.aws.amazon.com/STS/latest/APIReference/API_AssumeRoleWithSAML.html) to get temporary credentials, and saves these in the CLI credentials file.

## Troubleshooting

The nature of browser automation with Puppeteer means the solution is bit brittle. A minor change on the Microsoft side could break the tool. If something isn't working, you can fall back to GUI mode (above). To debug an issue, you can run in debug mode (--mode debug) to see the GUI while aws-azure-login tries to populate it. You can also have the tool print out more detail on what it is doing to try to do in order to diagnose. aws-azure-login uses the [Node debug module](https://www.npmjs.com/package/debug) to print out debug info. Just set the DEBUG environmental variable to 'aws-azure-login'. On Linux/OS X:

    DEBUG=aws-azure-login aws-azure-login

On Windows:

    set DEBUG=aws-azure-login
    aws-azure-login

## Support for Other Authentication Providers

Obviously, this tool only supports Azure AD as an identity provider. However, there is a lot of similarity with how other logins with other providers would work (especially if they are SAML providers). If you are interested in building support for a different provider let me know. It would be great to build a more generic AWS CLI login tool with plugins for the various providers.
<|MERGE_RESOLUTION|>--- conflicted
+++ resolved
@@ -44,13 +44,8 @@
 
 A Docker image has been built with aws-azure-login preinstalled. You simply need to run the command with a volume mounted to your AWS configuration directory.
 
-<<<<<<< HEAD
-    docker run --rm -it -v ~/.aws:/root/.aws dtjohnson/aws-azure-login
-
-=======
     docker run --rm -it -v ~/.aws:/root/.aws sportradar/aws-azure-login
     
->>>>>>> fea7473f
 The Docker image is configured with an entrypoint so you can just feed any arguments in at the end.
 
 You can also put the docker-launch.sh script into your bin directory for the aws-azure-login command to function as usual:
@@ -160,4 +155,4 @@
 
 ## Support for Other Authentication Providers
 
-Obviously, this tool only supports Azure AD as an identity provider. However, there is a lot of similarity with how other logins with other providers would work (especially if they are SAML providers). If you are interested in building support for a different provider let me know. It would be great to build a more generic AWS CLI login tool with plugins for the various providers.
+Obviously, this tool only supports Azure AD as an identity provider. However, there is a lot of similarity with how other logins with other providers would work (especially if they are SAML providers). If you are interested in building support for a different provider let me know. It would be great to build a more generic AWS CLI login tool with plugins for the various providers.