#!/usr/bin/env node

"use strict";

process.on('SIGINT', () => process.exit(1));
process.on('SIGTERM', () => process.exit(1));

const commander = require("commander");

const configureProfileAsync = require("../lib/configureProfileAsync");
const login = require("../lib/login");

commander
    .option("-p, --profile <name>", "The name of the profile to log in with (or configure)")
    .option("-a, --all-profiles", "Run for all configured profiles")
    .option("-f, --force-refresh", "Force a credential refresh, even if they are still valid")
    .option("-c, --configure", "Configure the profile")
    .option("-m, --mode <mode>", "'cli' to hide the login page and perform the login through the CLI (default behavior), 'gui' to perform the login through the Azure GUI (more reliable but only works on GUI operating system), 'debug' to show the login page but perform the login through the CLI (useful to debug issues with the CLI login)")
    .option("--no-sandbox", "Disable the Puppeteer sandbox (usually necessary on Linux)")
    .option("--no-prompt", "Do not prompt for input and accept the default choice", false)
    .option("--enable-chrome-network-service", "Enable Chromium's Network Service (needed when login provider redirects with 3XX)")
    .option("--no-verify-ssl", "Disable SSL Peer Verification for connections to AWS (no effect if behind proxy)")
    .option("--enable-chrome-seamless-sso", "Enable Chromium's pass-through authentication with Azure Active Directory Seamless Single Sign-On")
    .option("--no-disable-extensions", "Tell Puppeteer not to pass the --disable-extensions flag to Chromium")
    .parse(process.argv);

const profileName = commander.profile || process.env.AWS_PROFILE || "default";
const mode = commander.mode || 'cli';
const disableSandbox = !commander.sandbox;
const noPrompt = !commander.prompt;
const enableChromeNetworkService = commander.enableChromeNetworkService;
const awsNoVerifySsl = !commander.verifySsl;
const enableChromeSeamlessSso = commander.enableChromeSeamlessSso;
<<<<<<< HEAD
const noDisableExtensions = !commander.disableExtensions;
=======
const forceRefresh = commander.forceRefresh;

>>>>>>> 3f50c38b

Promise.resolve()
    .then(() => {
        if (commander.allProfiles) {
            return login.loginAll(mode, disableSandbox, noPrompt, enableChromeNetworkService, awsNoVerifySsl, enableChromeSeamlessSso, forceRefresh);
        }

        if (commander.configure) return configureProfileAsync(profileName);
        return login.loginAsync(profileName, mode, disableSandbox, noPrompt, enableChromeNetworkService, awsNoVerifySsl, enableChromeSeamlessSso, noDisableExtensions);
    })
    .catch(err => {
        if (err.name === "CLIError") {
            console.error(err.message);
            process.exit(2);
        } else {
            console.log(err);
        }
    });<|MERGE_RESOLUTION|>--- conflicted
+++ resolved
@@ -31,17 +31,14 @@
 const enableChromeNetworkService = commander.enableChromeNetworkService;
 const awsNoVerifySsl = !commander.verifySsl;
 const enableChromeSeamlessSso = commander.enableChromeSeamlessSso;
-<<<<<<< HEAD
+const forceRefresh = commander.forceRefresh;
 const noDisableExtensions = !commander.disableExtensions;
-=======
-const forceRefresh = commander.forceRefresh;
 
->>>>>>> 3f50c38b
 
 Promise.resolve()
     .then(() => {
         if (commander.allProfiles) {
-            return login.loginAll(mode, disableSandbox, noPrompt, enableChromeNetworkService, awsNoVerifySsl, enableChromeSeamlessSso, forceRefresh);
+            return login.loginAll(mode, disableSandbox, noPrompt, enableChromeNetworkService, awsNoVerifySsl, enableChromeSeamlessSso, forceRefresh, noDisableExtensions);
         }
 
         if (commander.configure) return configureProfileAsync(profileName);
