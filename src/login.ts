--- conflicted
+++ resolved
@@ -3,11 +3,7 @@
 import inquirer, { QuestionCollection, Question } from "inquirer";
 import zlib from "zlib";
 import { STS, STSClientConfig } from "@aws-sdk/client-sts";
-<<<<<<< HEAD
-import cheerio from "cheerio";
-=======
 import { load } from "cheerio";
->>>>>>> 236ce5fd
 import { v4 } from "uuid";
 import * as puppeteer from "puppeteer";
 import { HTTPRequest } from "puppeteer";
@@ -17,11 +13,7 @@
 import { awsConfig, ProfileConfig } from "./awsConfig";
 import proxy from "proxy-agent";
 import { paths } from "./paths";
-<<<<<<< HEAD
-import { mkdirp } from "mkdirp";
-=======
 import mkdirp from "mkdirp";
->>>>>>> 236ce5fd
 import { Agent } from "https";
 import { NodeHttpHandler } from "@smithy/node-http-handler";
 
@@ -1019,15 +1011,9 @@
     role: Role,
     durationHours: number,
     awsNoVerifySsl: boolean,
-<<<<<<< HEAD
-    region: string | undefined,
-  ): Promise<void> {
-    console.log(`Assuming role ${role.roleArn}`);
-=======
     region: string
   ): Promise<void> {
     console.log(`Assuming role ${role.roleArn} in region ${region}...`);
->>>>>>> 236ce5fd
     let stsOptions: STSClientConfig = {};
     if (process.env.https_proxy) {
       stsOptions = {
