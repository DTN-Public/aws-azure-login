"use strict";

const _ = require("lodash");
const Bluebird = require("bluebird");
const inquirer = require("inquirer");
const zlib = Bluebird.promisifyAll(require("zlib"));
const mkdirpAsync = Bluebird.promisify(require("mkdirp"));
const AWS = require("aws-sdk");
const cheerio = require("cheerio");
const uuid = require("uuid");
const puppeteer = require('puppeteer');
const querystring = require('querystring');
const debug = require("debug")('aws-azure-login');
const CLIError = require("./CLIError");
const awsConfig = require("./awsConfig");
const paths = require("./paths");
const proxy = require('proxy-agent');
const https = require('https');

const WIDTH = 425;
const HEIGHT = 550;
const DELAY_ON_UNRECOGNIZED_PAGE = 1000;
const MAX_UNRECOGNIZED_PAGE_DELAY = 30 * 1000;

// source: https://docs.microsoft.com/en-us/azure/active-directory/hybrid/how-to-connect-sso-quick-start#google-chrome-all-platforms
const AZURE_AD_SSO = "autologon.microsoftazuread-sso.com";
const AWS_SAML_ENDPOINT = "https://signin.aws.amazon.com/saml";
const AWS_GOV_SAML_ENDPOINT = "https://signin.amazonaws-us-gov.com/saml";

/**
 * To proxy the input/output of the Azure login page, it's easiest to run a loop that
 * monitors the state of the page and then perform the corresponding CLI behavior.
 * The states have a name that is used for the debug messages, a selector that is used
 * with puppeteer's page.$(selector) to determine if the state is active, and a handler
 * that is called if the state is active.
 */
const states = [
    {
        name: "username input",
        selector: `input[name="loginfmt"]:not(.moveOffScreen)`,
        async handler(page, _selected, noPrompt, defaultUsername, _defaultPassword) {
            const error = await page.$(".alert-error");
            if (error) {
                debug("Found error message. Displaying");
                const errorMessage = await page.evaluate(err => err.textContent, error);
                console.log(errorMessage);
            }

            var username;

            if (noPrompt && defaultUsername) {
                debug("Not prompting user for username");
                username = defaultUsername;
            } else {
                debug("Prompting user for username");
                ({ username } = await inquirer.prompt([{
                    name: "username",
                    message: "Username:",
                    default: defaultUsername
                }]));
            }

            debug("Focusing on username input");
            await page.focus(`input[name="loginfmt"]`);

            debug("Clearing input");
            for (let i = 0; i < 100; i++) {
                await page.keyboard.press("Backspace");
            }

            debug("Typing username");
            await page.keyboard.type(username);

            await Bluebird.delay(500);

            debug("Submitting form");
            await page.click("input[type=submit]");

            await Bluebird.delay(500);

            debug("Waiting for submission to finish");
            await Promise.race([
                page.waitForSelector(`input[name=loginfmt].has-error,input[name=loginfmt].moveOffScreen`, { timeout: 60000 }),
                (async () => {
                    await Bluebird.delay(1000);
                    await page.waitForSelector(`input[name=loginfmt]`, { hidden: true, timeout: 60000 });
                })()
            ]);
        }
    },
    {
        name: "account selection",
        selector: `#aadTile > div > div.table-cell.tile-img > img`,
        async handler(page) {
            debug("Multiple accounts associated with username.");
            const aadTile = await page.$("#aadTileTitle");
            const aadTileMessage = await page.evaluate(aadTile => aadTile.textContent, aadTile);

            const msaTile = await page.$("#msaTileTitle");
            const msaTileMessage = await page.evaluate(msaTile => msaTile.textContent, msaTile);

            var accounts = [{ message: aadTileMessage, selector: "#aadTileTitle" }, { message: msaTileMessage, selector: "#msaTileTitle" }];

            let account;
            if (accounts.length === 0) {
                throw new CLIError("No accounts found on account selection screen.");
            } else if (accounts.length === 1) {
                account = accounts[0];
            } else {
                debug("Asking user to choose account");
                console.log("It looks like this Username is used with more than one account from Microsoft. Which one do you want to use?");
                const answers = await inquirer.prompt([{
                    name: "account",
                    message: "Account:",
                    type: "list",
                    choices: _.map(accounts, "message"),
                    default: aadTileMessage
                }]);

                account = _.find(accounts, ["message", answers.account]);
            }

            debug(`Proceeding with account ${account.selector}`);
            await page.click(account.selector);
            await Bluebird.delay(500);
        }
    },
    {
        name: "password input",
        selector: `input[name="Password"]:not(.moveOffScreen),input[name="passwd"]:not(.moveOffScreen)`,
        async handler(page, _selected, noPrompt, _defaultUsername, defaultPassword) {
            const error = await page.$(".alert-error");
            if (error) {
                debug("Found error message. Displaying");
                const errorMessage = await page.evaluate(err => err.textContent, error);
                console.log(errorMessage);
                defaultPassword = ''; // Password error. Unset the default and allow user to enter it.
            }

            var password;

            if (noPrompt && defaultPassword) {
                debug("Not prompting user for password");
                password = defaultPassword;
            } else {
                debug("Prompting user for password");
                ({ password } = await inquirer.prompt([{
                    name: "password",
                    message: "Password:",
                    type: "password"
                }]));
            }

            debug("Focusing on password input");
            await page.focus(`input[name="Password"],input[name="passwd"]`);

            debug("Typing password");
            await page.keyboard.type(password);

            debug("Submitting form");
            await page.click("span[class=submit],input[type=submit]");

            debug("Waiting for a delay");
            await Bluebird.delay(500);
        }
    },
    {
        name: 'TFA instructions',
        selector: `#idDiv_SAOTCAS_Description`,
        async handler(page, selected) {
            const descriptionMessage = await page.evaluate(description => description.textContent, selected);
            console.log(descriptionMessage);

            debug("Waiting for response");
            await page.waitForSelector(`#idDiv_SAOTCAS_Description`, { hidden: true, timeout: 60000 });
        }
    },
    {
        name: 'TFA failed',
        selector: `#idDiv_SAASDS_Description,#idDiv_SAASTO_Description`,
        async handler(page, selected) {
            const descriptionMessage = await page.evaluate(description => description.textContent, selected);
            throw new CLIError(descriptionMessage);
        }
    },
    {
        name: 'TFA code input',
        selector: "input[name=otc]:not(.moveOffScreen)",
        async handler(page) {
            const error = await page.$(".alert-error");
            if (error) {
                debug("Found error message. Displaying");
                const errorMessage = await page.evaluate(err => err.textContent, error);
                console.log(errorMessage);
            } else {
                const description = await page.$("#idDiv_SAOTCC_Description");
                const descriptionMessage = await page.evaluate(description => description.textContent, description);
                console.log(descriptionMessage);
            }

            const { verificationCode } = await inquirer.prompt([{
                name: "verificationCode",
                message: "Verification Code:"
            }]);

            debug("Focusing on verification code input");
            await page.focus(`input[name="otc"]`);

            debug("Clearing input");
            for (let i = 0; i < 100; i++) {
                await page.keyboard.press("Backspace");
            }

            debug("Typing verification code");
            await page.keyboard.type(verificationCode);

            debug("Submitting form");
            await page.click("input[type=submit]");

            debug("Waiting for submission to finish");
            await Promise.race([
                page.waitForSelector(`input[name=otc].has-error,input[name=otc].moveOffScreen`, { timeout: 60000 }),
                (async () => {
                    await Bluebird.delay(1000);
                    await page.waitForSelector(`input[name=otc]`, { hidden: true, timeout: 60000 });
                })()
            ]);
        }
    },
    {
        name: "Remember me",
        selector: `#KmsiDescription`,
        async handler(page, _selected, _noPrompt, _defaultUsername, _defaultPassword, rememberMe) {
            if (rememberMe) {
                debug("Clicking remember me button");
                await page.click("#idSIButton9");
            } else {
                debug("Clicking don't remember button");
                await page.click("#idBtn_Back");
            }

            debug("Waiting for a delay");
            await Bluebird.delay(500);
        }
    },
    {
        name: "Service exception",
        selector: "#service_exception_message",
        async handler(page, selected) {
            const descriptionMessage = await page.evaluate(description => description.textContent, selected);
            throw new CLIError(descriptionMessage);
        }
    }
];

module.exports = {
    async loginAsync(profileName, mode, disableSandbox, noPrompt, enableChromeNetworkService, awsNoVerifySsl, enableChromeSeamlessSso, noDisableExtensions) {
        let headless, cliProxy;
        if (mode === 'cli') {
            headless = true;
            cliProxy = true;
        } else if (mode === 'gui') {
            headless = false;
            cliProxy = false;
        } else if (mode === 'debug') {
            headless = false;
            cliProxy = true;
        } else {
            throw new CLIError('Invalid mode');
        }

        const profile = await this._loadProfileAsync(profileName);
<<<<<<< HEAD
        const loginUrl = await this._createLoginUrlAsync(profile.azure_app_id_uri, profile.azure_tenant_id);
        const samlResponse = await this._performLoginAsync(loginUrl, headless, disableSandbox, cliProxy, noPrompt, enableChromeNetworkService, profile.azure_default_username, profile.azure_default_password, enableChromeSeamlessSso, noDisableExtensions);
=======
        let assertionConsumerServiceURL = AWS_SAML_ENDPOINT;
        if (profile.hasOwnProperty('region') && profile.region.startsWith('us-gov')) {
            assertionConsumerServiceURL = AWS_GOV_SAML_ENDPOINT;
        }

        console.log('Using AWS SAML endpoint', assertionConsumerServiceURL);

        const loginUrl = await this._createLoginUrlAsync(profile.azure_app_id_uri, profile.azure_tenant_id, assertionConsumerServiceURL);
        const samlResponse = await this._performLoginAsync(loginUrl, headless, disableSandbox, cliProxy, noPrompt, enableChromeNetworkService, profile.azure_default_username, profile.azure_default_password, enableChromeSeamlessSso, profile.azure_default_remember_me);
>>>>>>> 3f50c38b
        const roles = this._parseRolesFromSamlResponse(samlResponse);
        const { role, durationHours } = await this._askUserForRoleAndDurationAsync(roles, noPrompt, profile.azure_default_role_arn, profile.azure_default_duration_hours);
        await this._assumeRoleAsync(profileName, samlResponse, role, durationHours, awsNoVerifySsl, profile.region);
    },

    async loginAll(mode, disableSandbox, noPrompt, enableChromeNetworkService, awsNoVerifySsl, enableChromeSeamlessSso, forceRefresh) {
        const profiles = await awsConfig.getAllProfileNames();

        for (const profile of profiles) {
            debug(`Check if profile ${profile} is expired or is about to expire`);
            if (!forceRefresh && !await awsConfig.isProfileAboutToExpireAsync(profile)) {
                debug(`Profile ${profile} not yet due for refresh.`);
                continue;
            }

            debug(`Run login for profile: ${profile}`);
            await this.loginAsync(profile, mode, disableSandbox, noPrompt, enableChromeNetworkService, awsNoVerifySsl, enableChromeSeamlessSso);
        }
    },

    /**
     * Gather data from environment variables
     * @returns {string} Object of environment variables
     * @private
     */
    _loadProfileFromEnv() {
        var env = {};
        var options = [
            'azure_tenant_id',
            'azure_app_id_uri',
            'azure_default_username',
            'azure_default_password',
            'azure_default_role_arn',
            'azure_default_duration_hours'
        ];
        for (var i = 0; i < options.length; i++) {
            var opt = options[i];
            if (process.env[opt]) {
                env[opt] = process.env[opt];
            } else if (process.env[opt.toUpperCase()]) {
                env[opt] = process.env[opt.toUpperCase()];
            }
        }
        const safe_env = Object.assign({}, env, { azure_default_password: 'xxxxxxxxxx' });
        debug('Environment');
        debug(safe_env);
        return env;
    },

    /**
     * Load the profile.
     * @param {string} profileName - The name of the profile.
     * @returns {Promise.<{}>} The profile.
     * @private
     */
    async _loadProfileAsync(profileName) {
        const profile = await awsConfig.getProfileConfigAsync(profileName);
        if (!profile) throw new CLIError(`Unknown profile '${profileName}'. You must configure it first with --configure.`);

        var env = this._loadProfileFromEnv();
        for (var prop in env) {
            if (env.hasOwnProperty(prop)) {
                profile[prop] = env[prop] === null ? profile[prop] : env[prop];
            }
        }

        if (!profile.azure_tenant_id || !profile.azure_app_id_uri) throw new CLIError(`Profile '${profileName}' is not configured properly.`);

        console.log(`Logging in with profile '${profileName}'...`);
        return profile;
    },

    /**
     * Create the Azure login SAML URL.
     * @param {string} appIdUri - The app ID URI
     * @param {string} tenantId - The Azure tenant ID
     * @param {string} assertionConsumerServiceURL - The AWS SAML endpoint that Azure should send the SAML response to
     * @returns {string} The login URL
     * @private
     */
    async _createLoginUrlAsync(appIdUri, tenantId, assertionConsumerServiceURL) {
        debug("Generating UUID for SAML request");
        const id = uuid.v4();

        const samlRequest = `
        <samlp:AuthnRequest xmlns="urn:oasis:names:tc:SAML:2.0:metadata" ID="id${id}" Version="2.0" IssueInstant="${new Date().toISOString()}" IsPassive="false" AssertionConsumerServiceURL="${assertionConsumerServiceURL}" xmlns:samlp="urn:oasis:names:tc:SAML:2.0:protocol">
            <Issuer xmlns="urn:oasis:names:tc:SAML:2.0:assertion">${appIdUri}</Issuer>
            <samlp:NameIDPolicy Format="urn:oasis:names:tc:SAML:1.1:nameid-format:emailAddress"></samlp:NameIDPolicy>
        </samlp:AuthnRequest>
        `;
        debug("Generated SAML request", samlRequest);

        debug("Deflating SAML");
        const samlBuffer = await zlib.deflateRawAsync(samlRequest);

        debug("Encoding SAML in base64");
        const samlBase64 = samlBuffer.toString('base64');

        const url = `https://login.microsoftonline.com/${tenantId}/saml2?SAMLRequest=${encodeURIComponent(samlBase64)}`;
        debug("Created login URL", url);

        return url;
    },

    /**
     * Perform the login using Chrome.
     * @param {string} url - The login URL
     * @param {boolean} headless - True to hide the GUI, false to show it.
     * @param {boolean} disableSandbox - True to disable the Puppeteer sandbox.
     * @param {boolean} cliProxy - True to proxy input/output through the CLI, false to leave it in the GUI
     * @param {bool} [noPrompt] - Enable skipping of user prompting
     * @param {bool} [enableChromeNetworkService] - Enable chrome network service.
     * @param {bool} [noDisableExtensions] - True to prevent Puppeteer from disabling Chromium extensions
     * @param {string} [defaultUsername] - The default username
     * @param {string} [defaultPassword] - The default password
     * @param {bool} [enableChromeSeamlessSso] - chrome seamless SSO
     * @param {bool} [rememberMe] - Enable remembering the session
     * @returns {Promise.<string>} The SAML response.
     * @private
     */
<<<<<<< HEAD
    async _performLoginAsync(url, headless, disableSandbox, cliProxy, noPrompt, enableChromeNetworkService, defaultUsername, defaultPassword, enableChromeSeamlessSso, noDisableExtensions) {
=======
    async _performLoginAsync(url, headless, disableSandbox, cliProxy, noPrompt, enableChromeNetworkService, defaultUsername, defaultPassword, enableChromeSeamlessSso, rememberMe) {
>>>>>>> 3f50c38b
        debug("Loading login page in Chrome");

        let browser;
        try {
            const args = headless ? [] : [`--app=${url}`, `--window-size=${WIDTH},${HEIGHT}`];
            if (disableSandbox) args.push('--no-sandbox');
            if (enableChromeNetworkService) args.push('--enable-features=NetworkService');
            if (enableChromeSeamlessSso) args.push(
                `--auth-server-whitelist=${AZURE_AD_SSO}`,
                `--auth-negotiate-delegate-whitelist=${AZURE_AD_SSO}`
            );
<<<<<<< HEAD
            const ignoreDefaultArgs = noDisableExtensions ? ['--disable-extensions'] : [];
=======
            if (rememberMe) {
                await mkdirpAsync(paths.chromium);
                args.push(`--user-data-dir=${paths.chromium}`);
            }
>>>>>>> 3f50c38b

            browser = await puppeteer.launch({
                headless,
                args,
                ignoreDefaultArgs
            });

            // Wait for a bit as sometimes the browser isn't ready.
            await Bluebird.delay(200);

            const pages = await browser.pages();
            const page = pages[0];
            await page.setViewport({ width: WIDTH - 15, height: HEIGHT - 35 });

            // Prevent redirection to AWS
            let samlResponseData;
            const samlResponsePromise = new Promise(resolve => {
                page.on('request', req => {
                    const url = req.url();
                    debug(`Request: ${url}`);
                    if (url === AWS_SAML_ENDPOINT || url === AWS_GOV_SAML_ENDPOINT) {
                        resolve();
                        samlResponseData = req.postData();
                        req.respond({
                            status: 200,
                            contentType: 'text/plain',
                            body: ''
                        });
                        browser.close();
                        debug(`Received SAML response, browser closed`);
                    } else {
                        req.continue();
                    }
                });
            });

            debug("Enabling request interception");
            await page.setRequestInterception(true);

            try {
                if ((headless) || (!headless && cliProxy)) {
                    debug("Going to login page");
                    await page.goto(url, { waitUntil: 'domcontentloaded' });
                } else {
                    debug("Waiting for login page to load");
                    await page.waitForNavigation({ waitUntil: 'networkidle0' });
                }
            } catch (err) {
                // An error will be thrown if you're still logged in cause the page.goto ot waitForNavigation
                // will be a redirect to AWS. That's usually OK
                debug(`Error occured during loading the first page: ${err.message}`);
            }

            if (cliProxy) {
                let totalUnrecognizedDelay = 0;
                while (true) {
                    if (samlResponseData) break;

                    let foundState = false;
                    for (let i = 0; i < states.length; i++) {
                        const state = states[i];

                        let selected;
                        try {
                            selected = await page.$(state.selector);
                        } catch (err) {
                            // An error can be thrown if the page isn't in a good state.
                            // If one occurs, try again after another loop.
                            break;
                        }

                        if (selected) {
                            foundState = true;
                            debug(`Found state: ${state.name}`);

                            await Promise.race([
                                samlResponsePromise,
                                state.handler(page, selected, noPrompt, defaultUsername, defaultPassword, rememberMe)
                            ]);

                            debug(`Finished state: ${state.name}`);

                            break;
                        }
                    }

                    if (foundState) {
                        totalUnrecognizedDelay = 0;
                    } else {
                        debug("State not recognized!");
                        if (totalUnrecognizedDelay > MAX_UNRECOGNIZED_PAGE_DELAY) {
                            const path = 'aws-azure-login-unrecognized-state.png';
                            await page.screenshot({ path });
                            throw new CLIError(`Unable to recognize page state! A screenshot has been dumped to ${path}. If this problem persists, try running with --mode=gui or --mode=debug`);
                        }

                        totalUnrecognizedDelay += DELAY_ON_UNRECOGNIZED_PAGE;
                        await Bluebird.delay(DELAY_ON_UNRECOGNIZED_PAGE);
                    }
                }
            } else {
                console.log("Please complete the login in the opened window");
                await samlResponsePromise;
            }

            const samlResponse = querystring.parse(samlResponseData).SAMLResponse;
            debug("Found SAML response", samlResponse);

            return samlResponse;
        } finally {
            if (browser) browser.close();
        }
    },

    /**
     * Parse AWS roles out of the SAML response
     * @param {string} assertion - The SAML assertion
     * @returns {Array.<{roleArn: string, principalArn: string}>} The roles
     * @private
     */
    _parseRolesFromSamlResponse(assertion) {
        debug("Converting assertion from base64 to ASCII");
        const samlText = Buffer.from(assertion, 'base64').toString("ascii");
        debug("Converted", samlText);

        debug("Parsing SAML XML");
        const saml = cheerio.load(samlText, { xmlMode: true });

        debug("Looking for role SAML attribute");
        const roles = saml("Attribute[Name='https://aws.amazon.com/SAML/Attributes/Role']>AttributeValue").map(function () {
            const roleAndPrincipal = saml(this).text();
            const parts = roleAndPrincipal.split(",");

            // Role / Principal claims may be in either order
            const [roleIdx, principalIdx] = parts[0].indexOf(":role/") >= 0 ? [0, 1] : [1, 0];
            const roleArn = parts[roleIdx].trim();
            const principalArn = parts[principalIdx].trim();
            return { roleArn, principalArn };
        }).get();
        debug("Found roles", roles);
        return roles;
    },

    /**
     * Ask the user for the role they want to use.
     * @param {Array.<{roleArn: string, principalArn: string}>} roles - The roles to pick from
     * @param {bool} [noPrompt] - Enable skipping of user prompting
     * @param {string} [defaultRoleArn] - The default role ARN
     * @param {number} [defaultDurationHours] - The default session duration in hours
     * @returns {Promise.<{role: string, durationHours: number}>} The selected role and duration
     * @private
     */
    async _askUserForRoleAndDurationAsync(roles, noPrompt, defaultRoleArn, defaultDurationHours) {
        let role;
        let durationHours;
        const questions = [];
        if (roles.length === 0) {
            throw new CLIError("No roles found in SAML response.");
        } else if (roles.length === 1) {
            debug("Choosing the only role in response");
            role = roles[0];
        } else {
            if (noPrompt && defaultRoleArn) {
                role = _.find(roles, ["roleArn", defaultRoleArn]);
            }

            if (role) {
                debug("Valid role found. No need to ask.");
            } else {
                debug("Asking user to choose role");
                questions.push({
                    name: "role",
                    message: "Role:",
                    type: "list",
                    choices: _.sortBy(_.map(roles, "roleArn")),
                    default: defaultRoleArn
                });
            }
        }

        if (noPrompt && defaultDurationHours) {
            debug("Default durationHours found. No need to ask.");
            durationHours = defaultDurationHours;
        } else {
            questions.push({
                name: "durationHours",
                message: "Session Duration Hours (up to 12):",
                type: "input",
                default: defaultDurationHours || 1,
                validate(input) {
                    input = Number(input);
                    if (input > 0 && input <= 12) return true;
                    return 'Duration hours must be between 0 and 12';
                }
            });
        }

        // Don't prompt for questions if not needed, an unneeded TTYWRAP prevents node from exiting when
        // user is logged in and using multiple profiles --all-profiles and --no-prompt
        if (questions.length > 0) {
            const answers = await inquirer.prompt(questions);
            if (!role) role = _.find(roles, ["roleArn", answers.role]);
            if (!durationHours) durationHours = answers.durationHours;
        }
        return { role, durationHours };
    },

    /**
     * Assume the role.
     * @param {string} profileName - The profile name
     * @param {string} assertion - The SAML assertion
     * @param {string} role - The role to assume
     * @param {number} durationHours - The session duration in hours
     * @param {bool} awsNoVerifySsl - Whether to have the AWS CLI verify SSL
     * @param {string} region - AWS region, if specified
     * @returns {Promise} A promise
     * @private
     */
    async _assumeRoleAsync(profileName, assertion, role, durationHours, awsNoVerifySsl, region) {
        console.log(`Assuming role ${role.roleArn}`);
        if (process.env.https_proxy) {
            AWS.config.update({
                httpOptions: { agent: proxy(process.env.https_proxy) }
            });
        }

        if (awsNoVerifySsl) {
            const opt = { rejectUnauthorized: false };
            opt.agent = new https.Agent(opt);
            AWS.config.update({
                httpOptions: opt
            });
        }

        if (region) {
            AWS.config.update({
                region
            });
        }

        const sts = new AWS.STS();
        const res = await sts.assumeRoleWithSAML({
            PrincipalArn: role.principalArn,
            RoleArn: role.roleArn,
            SAMLAssertion: assertion,
            DurationSeconds: Math.round(durationHours * 60 * 60)
        }).promise();
        await awsConfig.setProfileCredentialsAsync(profileName, {
            aws_access_key_id: res.Credentials.AccessKeyId,
            aws_secret_access_key: res.Credentials.SecretAccessKey,
            aws_session_token: res.Credentials.SessionToken,
            aws_expiration: res.Credentials.Expiration.toISOString()
        });
    }
};<|MERGE_RESOLUTION|>--- conflicted
+++ resolved
@@ -270,10 +270,6 @@
         }
 
         const profile = await this._loadProfileAsync(profileName);
-<<<<<<< HEAD
-        const loginUrl = await this._createLoginUrlAsync(profile.azure_app_id_uri, profile.azure_tenant_id);
-        const samlResponse = await this._performLoginAsync(loginUrl, headless, disableSandbox, cliProxy, noPrompt, enableChromeNetworkService, profile.azure_default_username, profile.azure_default_password, enableChromeSeamlessSso, noDisableExtensions);
-=======
         let assertionConsumerServiceURL = AWS_SAML_ENDPOINT;
         if (profile.hasOwnProperty('region') && profile.region.startsWith('us-gov')) {
             assertionConsumerServiceURL = AWS_GOV_SAML_ENDPOINT;
@@ -282,14 +278,14 @@
         console.log('Using AWS SAML endpoint', assertionConsumerServiceURL);
 
         const loginUrl = await this._createLoginUrlAsync(profile.azure_app_id_uri, profile.azure_tenant_id, assertionConsumerServiceURL);
-        const samlResponse = await this._performLoginAsync(loginUrl, headless, disableSandbox, cliProxy, noPrompt, enableChromeNetworkService, profile.azure_default_username, profile.azure_default_password, enableChromeSeamlessSso, profile.azure_default_remember_me);
->>>>>>> 3f50c38b
+        const samlResponse = await this._performLoginAsync(loginUrl, headless, disableSandbox, cliProxy, noPrompt, enableChromeNetworkService, profile.azure_default_username, 
+            profile.azure_default_password, enableChromeSeamlessSso, profile.azure_default_remember_me, noDisableExtensions);
         const roles = this._parseRolesFromSamlResponse(samlResponse);
         const { role, durationHours } = await this._askUserForRoleAndDurationAsync(roles, noPrompt, profile.azure_default_role_arn, profile.azure_default_duration_hours);
         await this._assumeRoleAsync(profileName, samlResponse, role, durationHours, awsNoVerifySsl, profile.region);
     },
 
-    async loginAll(mode, disableSandbox, noPrompt, enableChromeNetworkService, awsNoVerifySsl, enableChromeSeamlessSso, forceRefresh) {
+    async loginAll(mode, disableSandbox, noPrompt, enableChromeNetworkService, awsNoVerifySsl, enableChromeSeamlessSso, forceRefresh, noDisableExtensions) {
         const profiles = await awsConfig.getAllProfileNames();
 
         for (const profile of profiles) {
@@ -300,7 +296,7 @@
             }
 
             debug(`Run login for profile: ${profile}`);
-            await this.loginAsync(profile, mode, disableSandbox, noPrompt, enableChromeNetworkService, awsNoVerifySsl, enableChromeSeamlessSso);
+            await this.loginAsync(profile, mode, disableSandbox, noPrompt, enableChromeNetworkService, awsNoVerifySsl, enableChromeSeamlessSso, noDisableExtensions);
         }
     },
 
@@ -396,19 +392,15 @@
      * @param {boolean} cliProxy - True to proxy input/output through the CLI, false to leave it in the GUI
      * @param {bool} [noPrompt] - Enable skipping of user prompting
      * @param {bool} [enableChromeNetworkService] - Enable chrome network service.
-     * @param {bool} [noDisableExtensions] - True to prevent Puppeteer from disabling Chromium extensions
      * @param {string} [defaultUsername] - The default username
      * @param {string} [defaultPassword] - The default password
      * @param {bool} [enableChromeSeamlessSso] - chrome seamless SSO
      * @param {bool} [rememberMe] - Enable remembering the session
+     * @param {bool} [noDisableExtensions] - True to prevent Puppeteer from disabling Chromium extensions
      * @returns {Promise.<string>} The SAML response.
      * @private
      */
-<<<<<<< HEAD
-    async _performLoginAsync(url, headless, disableSandbox, cliProxy, noPrompt, enableChromeNetworkService, defaultUsername, defaultPassword, enableChromeSeamlessSso, noDisableExtensions) {
-=======
-    async _performLoginAsync(url, headless, disableSandbox, cliProxy, noPrompt, enableChromeNetworkService, defaultUsername, defaultPassword, enableChromeSeamlessSso, rememberMe) {
->>>>>>> 3f50c38b
+    async _performLoginAsync(url, headless, disableSandbox, cliProxy, noPrompt, enableChromeNetworkService, defaultUsername, defaultPassword, enableChromeSeamlessSso, rememberMe, noDisableExtensions) {
         debug("Loading login page in Chrome");
 
         let browser;
@@ -420,14 +412,11 @@
                 `--auth-server-whitelist=${AZURE_AD_SSO}`,
                 `--auth-negotiate-delegate-whitelist=${AZURE_AD_SSO}`
             );
-<<<<<<< HEAD
-            const ignoreDefaultArgs = noDisableExtensions ? ['--disable-extensions'] : [];
-=======
             if (rememberMe) {
                 await mkdirpAsync(paths.chromium);
                 args.push(`--user-data-dir=${paths.chromium}`);
             }
->>>>>>> 3f50c38b
+            const ignoreDefaultArgs = noDisableExtensions ? ['--disable-extensions'] : [];
 
             browser = await puppeteer.launch({
                 headless,
