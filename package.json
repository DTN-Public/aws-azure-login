--- conflicted
+++ resolved
@@ -1,11 +1,6 @@
 {
-<<<<<<< HEAD
   "name": "@cloud-infrastructure-tools/aws-azure-login",
-  "version": "3.6.2-alpha.2",
-=======
-  "name": "aws-azure-login",
   "version": "3.6.4",
->>>>>>> 236ce5fd
   "description": "Use Azure AD SSO to log into the AWS CLI.",
   "main": "index.js",
   "author": {
@@ -34,21 +29,6 @@
     "test": "yarn eslint && yarn prettier:check"
   },
   "dependencies": {
-<<<<<<< HEAD
-    "@aws-sdk/client-sts": "^3.470.0",
-    "@smithy/node-http-handler": "^2.2.1",
-    "bluebird": "^3.7.2",
-    "cheerio": "1.0.0-rc.12",
-    "commander": "^11.1.0",
-    "debug": "^4.3.4",
-    "ini": "^4.1.1",
-    "inquirer": "^8.2.6",
-    "lodash": "^4.17.21",
-    "mkdirp": "^3.0.1",
-    "proxy-agent": "^6.3.1",
-    "puppeteer": "^21.6.0",
-    "uuid": "^9.0.1"
-=======
     "@aws-sdk/client-sts": "^3.473.0",
     "@smithy/node-http-handler": "^2.5.0",
     "bluebird": "^3.7.2",
@@ -62,27 +42,12 @@
     "proxy-agent": "^6.4.0",
     "puppeteer": "^13.7.0",
     "uuid": "^8.3.2"
->>>>>>> 236ce5fd
   },
   "devDependencies": {
     "@types/bluebird": "^3.5.42",
     "@types/cheerio": "^0.22.35",
     "@types/debug": "^4.1.12",
     "@types/ini": "^1.3.34",
-<<<<<<< HEAD
-    "@types/inquirer": "^9.0.7",
-    "@types/lodash": "^4.14.202",
-    "@types/mkdirp": "^1.0.2",
-    "@types/node": "^20.10.4",
-    "@types/uuid": "^9.0.7",
-    "@typescript-eslint/eslint-plugin": "^6.13.2",
-    "@typescript-eslint/parser": "^6.13.2",
-    "eslint": "^8.55.0",
-    "eslint-config-prettier": "^8.10.0",
-    "prettier": "^3.1.0",
-    "ts-node-dev": "^2.0.0",
-    "typescript": "^5.3.3"
-=======
     "@types/inquirer": "^8.2.10",
     "@types/lodash": "^4.17.0",
     "@types/mkdirp": "^1.0.2",
@@ -95,6 +60,5 @@
     "prettier": "^2.8.8",
     "ts-node-dev": "^1.1.8",
     "typescript": "^5.4.3"
->>>>>>> 236ce5fd
   }
 }